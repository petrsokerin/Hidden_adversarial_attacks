--- conflicted
+++ resolved
@@ -175,9 +175,6 @@
             task = Task.init(
                 project_name=cfg['clearml_project'],
                 task_name=model_save_name,
-<<<<<<< HEAD
-                tags=[cfg["attack_model"]["name"], cfg["dataset"]["name"], cfg["attack"]["short_name"], exp_name]
-=======
                 tags=[
                     cfg["attack_model"]["name"],
                     cfg["dataset"]["name"],
@@ -185,7 +182,6 @@
                     exp_name,
                     cfg['author'],
                 ]
->>>>>>> 53eefb30
             )
         else:
             task = None
