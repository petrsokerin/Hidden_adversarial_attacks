--- conflicted
+++ resolved
@@ -203,15 +203,7 @@
     # Set PyTorch random seed
     torch.manual_seed(seed)
     torch.cuda.manual_seed(seed)
-<<<<<<< HEAD
     torch.cuda.manual_seed_all(seed)
 
     # Set deterministic behavior for cudnn
     torch.backends.cudnn.deterministic = True
-    torch.backends.cudnn.benchmark = False
-=======
-    np.random.seed(seed)
-    random.seed(seed)
-    torch.backends.cudnn.enabled = False
-    torch.backends.cudnn.deterministic = True
->>>>>>> c19072eb
