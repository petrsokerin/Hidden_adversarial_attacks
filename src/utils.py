import copy
import os
import pickle
from typing import Dict
import shutil

import pandas as pd
import numpy as np
import torch
import random


def save_experiment(
        aa_res_df: pd.DataFrame,
        rej_curves_dict: Dict,
<<<<<<< HEAD
        path: str,
=======
        config_name: str, 
        path: str, 
>>>>>>> 1e3f14b7
        attack: str,
        dataset: str,
        model_id: int,
        alpha: float
) -> None:
    if not os.path.isdir(path):
        os.makedirs(path)

    if 'disc' in attack or 'reg' in attack:
        shutil.copyfile(f'config/my_configs/{config_name}.yaml', path + f'/config_{dataset}_{model_id}_alpha={alpha}.yaml')
        aa_res_df.to_csv(path + f'/aa_res_{dataset}_{model_id}_alpha={alpha}.csv')
        with open(path + f'/rej_curves_dict_{dataset}_model_{model_id}_alpha={alpha}.pickle', 'wb') as file:
            pickle.dump(rej_curves_dict, file)

    else:
        shutil.copyfile(f'config/my_configs/{config_name}.yaml', path + f'/config_{dataset}_{model_id}.yaml')
        aa_res_df.to_csv(path + f'/aa_res_{dataset}_{model_id}.csv')
        with open(path + f'/rej_curves_dict_{dataset}_model_{model_id}.pickle', 'wb') as file:
            pickle.dump(rej_curves_dict, file)


def build_dataframe_metrics(experiment):
    df = pd.DataFrame()
    metrics_dict = experiment.dict_logging
    for split in metrics_dict.keys():
        df_loc = pd.DataFrame([])

        for key in metrics_dict[split].keys():
            df_loc[key] = metrics_dict[split][key]

        df_loc['split'] = split
        df_loc['iter'] = np.arange(1, len(df_loc) + 1)

        df_loc = df_loc[['iter', 'split'] + list(metrics_dict[split].keys())]

    df = pd.concat([df, df_loc])
    return df


def save_train_disc(experiment, config_name, model_id, cfg, save_csv=True):
    if 'prefix' not in cfg:
        cfg['prefix'] = ''

    if "reg" in cfg['attack_type'] or 'disc' in cfg['attack_type']:
        exp_name = f"{cfg['attack_type']}{cfg['prefix']}_eps={cfg['eps']}_alpha={cfg['alpha']}_nsteps={cfg['n_iterations']}"
    else:
        exp_name = f"{cfg['attack_type']}{cfg['prefix']}_eps={cfg['eps']}_nsteps={cfg['n_iterations']}"

    full_path = cfg['save_path'] + '/' + exp_name

    if not os.path.isdir(full_path):
        os.makedirs(full_path)

    if save_csv:
        df_res = build_dataframe_metrics(experiment)
        df_res.to_csv(full_path + '/' + f"{model_id}_logs.csv", index=None)

    model_weights_name = full_path + '/' + f"{model_id}.pt"
    torch.save(experiment.disc_model.state_dict(), model_weights_name)

    logs_name = full_path + '/' + f"{model_id}_logs.pickle"

    print(logs_name)

    with open(logs_name, 'wb') as f:
        pickle.dump(experiment.dict_logging, f)

<<<<<<< HEAD
    shutil.copyfile('config/train_disc_config.yaml', full_path + '/' + f"{model_id}_config.yaml")
=======
    shutil.copyfile(f'config/my_configs/{config_name}.yaml', full_path+'/' + f"{model_id}_config.yaml")
>>>>>>> 1e3f14b7


def save_train_classifier(model, save_path, model_name):
    if not os.path.isdir(save_path):
        os.makedirs(save_path)

    full_path = save_path + '/' + model_name
    torch.save(model.state_dict(), full_path)


def load_disc_model(
<<<<<<< HEAD
        disc_model,
        path='results/FordA/Regular/Discriminator_pickle',
        model_name='fgsm_attack_eps=0.03_nsteps=10',
        device='cpu',
        model_id=0,
=======
    disc_model,
    path='results/FordA/Regular/Discriminator_pickle', 
    model_name='fgsm_attack_eps=0.03_nsteps=10',
    device='cpu', 
    model_id=0,
>>>>>>> 1e3f14b7
):
    path = fr'{path}/{model_name}/{model_id}.pt'

    disc_model = copy.deepcopy(disc_model)
    disc_model.load_state_dict(torch.load(path, map_location=torch.device(device)))
    disc_model.to(device)
    disc_model.train(True)

    return disc_model


def fix_seed(seed: int) -> None:
    torch.manual_seed(seed)
    torch.cuda.manual_seed(seed)
    np.random.seed(seed)
    random.seed(seed)
    torch.backends.cudnn.enabled = False
    torch.backends.cudnn.deterministic = True<|MERGE_RESOLUTION|>--- conflicted
+++ resolved
@@ -13,12 +13,8 @@
 def save_experiment(
         aa_res_df: pd.DataFrame,
         rej_curves_dict: Dict,
-<<<<<<< HEAD
+        config_name: str,
         path: str,
-=======
-        config_name: str, 
-        path: str, 
->>>>>>> 1e3f14b7
         attack: str,
         dataset: str,
         model_id: int,
@@ -86,11 +82,7 @@
     with open(logs_name, 'wb') as f:
         pickle.dump(experiment.dict_logging, f)
 
-<<<<<<< HEAD
-    shutil.copyfile('config/train_disc_config.yaml', full_path + '/' + f"{model_id}_config.yaml")
-=======
     shutil.copyfile(f'config/my_configs/{config_name}.yaml', full_path+'/' + f"{model_id}_config.yaml")
->>>>>>> 1e3f14b7
 
 
 def save_train_classifier(model, save_path, model_name):
@@ -102,19 +94,11 @@
 
 
 def load_disc_model(
-<<<<<<< HEAD
-        disc_model,
-        path='results/FordA/Regular/Discriminator_pickle',
-        model_name='fgsm_attack_eps=0.03_nsteps=10',
-        device='cpu',
-        model_id=0,
-=======
     disc_model,
     path='results/FordA/Regular/Discriminator_pickle', 
     model_name='fgsm_attack_eps=0.03_nsteps=10',
     device='cpu', 
     model_id=0,
->>>>>>> 1e3f14b7
 ):
     path = fr'{path}/{model_name}/{model_id}.pt'
 
