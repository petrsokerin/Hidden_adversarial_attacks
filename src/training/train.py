import os
from functools import partial
from typing import Any, Dict, List

import numpy as np
import optuna
import pandas as pd
import torch
from hydra.utils import instantiate
from omegaconf import DictConfig
from optuna.trial import Trial
from torch.utils.data import DataLoader

from src.attacks import BaseIterativeAttack
from src.attacks.attack_scheduler import AttackScheduler
from src.config import (
    get_attack,
    get_attack_scheduler,
    get_criterion,
    get_model,
    get_optimizer,
    get_scheduler,
)
from src.estimation import ClassifierEstimator
from src.utils import (
    collect_default_params,
    fix_seed,
    get_optimization_dict,
    update_dict_params,
    update_params_with_attack_params,
)


class EarlyStopper:
    def __init__(
        self,
        patience: int = 1,
        min_delta: float = 0.0,
    ) -> None:
        self.patience = patience
        self.min_delta = min_delta
        self.counter = 0
        self.min_validation_loss = np.inf

    def early_stop(self, validation_loss: float) -> bool:
        if validation_loss < self.min_validation_loss:
            self.min_validation_loss = validation_loss
            self.counter = 0
        elif validation_loss > (self.min_validation_loss + self.min_delta):
            self.counter += 1
            if self.counter >= self.patience:
                return True
        return False


class Trainer:
    def __init__(
        self,
        model: torch.nn.Module,
        criterion: torch.nn.Module,
        optimizer: torch.optim.Optimizer,
        scheduler: torch.optim.lr_scheduler.LRScheduler,
        n_epochs: int = 30,
        early_stop_patience: int = None,
        logger: Any = None,
        print_every: int = 5,
        device: str = "cpu",
        multiclass: bool = False,
    ) -> None:
        self.model = model
        self.criterion = criterion
        self.optimizer = optimizer
        self.scheduler = scheduler

        self.estimator = ClassifierEstimator()
        self.n_epochs = n_epochs
        self.early_stop_patience = early_stop_patience

        self.device = device
        self.multiclass = multiclass
        self.print_every = print_every

        self.logger = logger
        self.dict_logging = dict()

    @staticmethod
    def initialize_with_params(
        model_name: str = "LSTM",
        model_params: Dict = None,
        criterion_name: str = "BCELoss",
        criterion_params: Dict = None,
        optimizer_name: str = "Adam",
        optimizer_params: Dict = None,
        scheduler_name: str = "None",
        scheduler_params: Dict = None,
        n_epochs: int = 30,
        early_stop_patience: int = None,
        logger: Any = None,
        print_every: int = 5,
        device: str = "cpu",
        seed: int = 0,
        multiclass: bool = False,
    ):
        fix_seed(seed)
        if model_params == "None" or not model_params:
            model_params = {}
        if criterion_params == "None" or not criterion_params:
            criterion_params = {}
        if optimizer_params == "None" or not optimizer_params:
            optimizer_params = {}
        if scheduler_params == "None" or not scheduler_params:
            scheduler_params = {}

        model = get_model(model_name, model_params, device=device)
        criterion = get_criterion(criterion_name, criterion_params)
        optimizer = get_optimizer(optimizer_name, model.parameters(), optimizer_params)
        scheduler = get_scheduler(scheduler_name, optimizer, scheduler_params)
        return Trainer(
            model,
            criterion,
            optimizer,
            scheduler,
            n_epochs=n_epochs,
            early_stop_patience=early_stop_patience,
            logger=logger,
            print_every=print_every,
            device=device,
            multiclass=multiclass,
        )

    @staticmethod
    def initialize_with_optimization(
        train_loader: DataLoader,
        valid_loader: DataLoader,
        optuna_params: Dict,
        const_params: Dict,
    ):
        study = optuna.create_study(
            direction="maximize",
            sampler=instantiate(optuna_params["sampler"]),
            pruner=instantiate(optuna_params["pruner"]),
        )
        study.optimize(
            partial(
                Trainer.objective,
                params_vary=optuna_params["hyperparameters_vary"],
                optim_metric=optuna_params["optim_metric"],
                const_params=const_params,
                train_loader=train_loader,
                valid_loader=valid_loader,
            ),
            n_trials=optuna_params["n_trials"],
        )

        default_params = collect_default_params(optuna_params["hyperparameters_vary"])
        print("DEFAULT", default_params)
        best_params = study.best_params.copy()
        print("BEST", best_params)
        best_params = update_dict_params(default_params, best_params)

        best_params = update_params_with_attack_params(const_params, best_params)

        print("Best parameters are - %s", best_params)
        return Trainer.initialize_with_params(**best_params)

    @staticmethod
    def objective(
        trial: Trial,
        params_vary: DictConfig,
        optim_metric: str,
        const_params: Dict,
        train_loader: DataLoader,
        valid_loader: DataLoader,
    ) -> float:
        initial_model_parameters, _ = get_optimization_dict(params_vary, trial)
        initial_model_parameters = dict(initial_model_parameters)

        initial_model_parameters = update_params_with_attack_params(
            const_params, initial_model_parameters
        )

        model = Trainer.initialize_with_params(**initial_model_parameters)
        last_epoch_metrics = model.train_model(train_loader, valid_loader)
        return last_epoch_metrics[optim_metric]

    def _logging(self, data, epoch, mode="train"):
        for metric in self.dict_logging[mode].keys():
            self.dict_logging[mode][metric].append(data[metric])

            self.logger.add_scalar(metric + "/" + mode, data[metric], epoch)

    def train_model(
        self, train_loader: DataLoader, valid_loader: DataLoader
    ) -> Dict[str, float]:
        if self.model.self_supervised:
            print("Training self-supervised model")
            X_train = train_loader.dataset.X.unsqueeze(-1).numpy()
            self.model.train_embedding(X_train, verbose=True)
            print("Training self-supervised part is finished")

        if self.early_stop_patience and self.early_stop_patience != "None":
            earl_stopper = EarlyStopper(self.early_stop_patience)

        metric_names = ["loss"] + self.estimator.get_metrics_names()
        self.dict_logging = {
            "train": {metric: [] for metric in metric_names},
            "test": {metric: [] for metric in metric_names},
        }

        fill_line = "Epoch {} train loss: {}; acc_train {}; test loss: {}; acc_test {}; f1_test {}; balance {}"

        for epoch in range(self.n_epochs):
            train_metrics_epoch = self._train_step(train_loader)
            train_metrics_epoch = {
                met_name: met_val
                for met_name, met_val in zip(metric_names, train_metrics_epoch)
            }

            self._logging(train_metrics_epoch, epoch, mode="train")

            test_metrics_epoch = self._valid_step(valid_loader)
            test_metrics_epoch = {
                met_name: met_val
                for met_name, met_val in zip(metric_names, test_metrics_epoch)
            }

            self._logging(test_metrics_epoch, epoch, mode="test")

            if epoch % self.print_every == 0:
                print_line = fill_line.format(
                    epoch + 1,
                    round(train_metrics_epoch["loss"], 3),
                    round(train_metrics_epoch["accuracy"], 3),
                    round(test_metrics_epoch["loss"], 3),
                    round(test_metrics_epoch["accuracy"], 3),
                    round(test_metrics_epoch["f1"], 3),
                    round(test_metrics_epoch["balance_pred"], 3),
                )
                print(print_line)

            if self.scheduler:
                self.scheduler.step()

            if self.early_stop_patience and self.early_stop_patience != "None":
                res_early_stop = earl_stopper.early_stop(test_metrics_epoch["loss"])
                if res_early_stop:
                    break
        return test_metrics_epoch

    def _train_step(self, loader: DataLoader) -> List[float]:
        # req_grad(self.model)
        losses = 0

        y_all_pred = torch.tensor([])
        y_all_pred_prob = torch.tensor([])
        y_all_true = torch.tensor([])

        self.model.train(True)
        for x, labels in loader:
            self.optimizer.zero_grad()
            x = x.to(self.device)
            labels = labels.to(self.device)

            y_out = self.model(x)

            loss = self.criterion(y_out, labels)

            loss.backward()
            self.optimizer.step()
            losses += loss

            if self.multiclass:
                y_pred = torch.argmax(y_out, axis=1)
            else:
                y_pred = torch.round(y_out)

            y_all_true = torch.cat((y_all_true, labels.cpu().detach()), dim=0)
            y_all_pred_prob = torch.cat((y_all_pred_prob, y_out.cpu().detach()), dim=0)
            y_all_pred = torch.cat((y_all_pred, y_pred.cpu().detach()), dim=0)

        mean_loss = losses.cpu().detach().numpy() / len(loader)

        y_all_pred = y_all_pred.numpy().reshape([-1, 1])
        y_all_pred_prob = y_all_pred_prob.numpy().reshape([-1, 1])
        y_all_true = y_all_true.numpy().reshape([-1, 1])

        metrics = self.estimator.estimate(y_all_true, y_all_pred, y_all_pred_prob)

        metrics = [mean_loss] + metrics
        return metrics

    def _valid_step(self, loader: DataLoader) -> List[float]:
        y_all_pred = torch.tensor([])
        y_all_pred_prob = torch.tensor([])
        y_all_true = torch.tensor([])

        losses = 0
        self.model.eval()
        for x, labels in loader:
            with torch.no_grad():
                x = x.to(self.device)
                labels = labels.reshape(-1, 1).to(self.device)

                y_out = self.model(x)

                loss = self.criterion(y_out, labels)
                losses += loss

                if self.multiclass:
                    y_pred = torch.argmax(y_out, axis=1)
                else:
                    y_pred = torch.round(y_out)

            y_all_true = torch.cat((y_all_true, labels.cpu().detach()), dim=0)
            y_all_pred_prob = torch.cat((y_all_pred_prob, y_out.cpu().detach()), dim=0)
            y_all_pred = torch.cat((y_all_pred, y_pred.cpu().detach()), dim=0)

        mean_loss = losses.cpu().detach().numpy() / len(loader)

        y_all_pred = y_all_pred.numpy().reshape([-1, 1])
        y_all_pred_prob = y_all_pred_prob.numpy().reshape([-1, 1])
        y_all_true = y_all_true.numpy().reshape([-1, 1])

        metrics = self.estimator.estimate(y_all_true, y_all_pred, y_all_pred_prob)

        metrics = [mean_loss] + metrics
        return metrics

    def save_metrics_as_csv(self, path: str) -> None:
        res = pd.DataFrame([])
        for split, metrics in self.dict_logging.items():
            df_metrics = pd.DataFrame(metrics)
            df_metrics["epoch"] = np.arange(1, len(df_metrics) + 1)
            df_metrics["split"] = split
            res = pd.concat([res, df_metrics])

        res.to_csv(path, index=False)

    def save_result(self, save_path: str, model_name: str) -> None:
        if not os.path.isdir(save_path):
            os.makedirs(save_path)

        full_path = save_path + "/" + model_name
        torch.save(self.model.state_dict(), full_path + ".pt")

        self.save_metrics_as_csv(full_path + "_metrics.csv")


class DiscTrainer(Trainer):
    def __init__(
        self,
        model: torch.nn.Module,
        attack: BaseIterativeAttack,
        criterion: torch.nn.Module,
        optimizer: torch.optim.Optimizer,
        scheduler: torch.optim.lr_scheduler.LRScheduler,
        attack_scheduler: AttackScheduler,
        n_epochs: int = 30,
        early_stop_patience: int = None,
        logger: Any = None,
        print_every: int = 5,
        device: str = "cpu",
        multiclass: bool = False,
    ) -> None:
        super().__init__(
            model=model,
            criterion=criterion,
            optimizer=optimizer,
            scheduler=scheduler,
            n_epochs=n_epochs,
            early_stop_patience=early_stop_patience,
            logger=logger,
            print_every=print_every,
            device=device,
            multiclass=multiclass,
        )

        self.attack = attack
        self.attack_scheduler = attack_scheduler

    @staticmethod
    def initialize_with_params(
        model_name: str = "LSTM",
        model_params: Dict = None,
        attack_name: str = "FGSM",
        attack_params: Dict = None,
        criterion_name: str = "BCELoss",
        criterion_params: Dict = None,
        optimizer_name: str = "Adam",
        optimizer_params: Dict = None,
        scheduler_name: str = "None",
        scheduler_params: Dict = None,
        attack_scheduler_name: str = "None",
        attack_scheduler_params: Dict = None,
        n_epochs: int = 30,
        early_stop_patience: int = None,
        logger: Any = None,
        print_every: int = 5,
        device: str = "cpu",
        seed: int = 0,
        multiclass: bool = False,
    ):
        fix_seed(seed)
        if model_params == "None" or not model_params:
            model_params = {}
        if criterion_params == "None" or not criterion_params:
            criterion_params = {}
        if optimizer_params == "None" or not optimizer_params:
            optimizer_params = {}
        if scheduler_params == "None" or not scheduler_params:
            scheduler_params = {}

        model = get_model(model_name, model_params, device=device)
        criterion = get_criterion(criterion_name, criterion_params)
        optimizer = get_optimizer(optimizer_name, model.parameters(), optimizer_params)
        scheduler = get_scheduler(scheduler_name, optimizer, scheduler_params)

        attack = get_attack(attack_name, attack_params)
        attack_scheduler = get_attack_scheduler(
            attack_scheduler_name, attack, attack_scheduler_params
        )

        return DiscTrainer(
            model=model,
            attack=attack,
            criterion=criterion,
            optimizer=optimizer,
            scheduler=scheduler,
            attack_scheduler=attack_scheduler,
            n_epochs=n_epochs,
            early_stop_patience=early_stop_patience,
            logger=logger,
            print_every=print_every,
            device=device,
            multiclass=multiclass,
        )

    @staticmethod
    def initialize_with_optimization(
        train_loader: DataLoader,
        valid_loader: DataLoader,
        optuna_params: Dict,
        const_params: Dict,
    ):
        study = optuna.create_study(
            direction="maximize",
            sampler=instantiate(optuna_params["sampler"]),
            pruner=instantiate(optuna_params["pruner"]),
        )
        study.optimize(
            partial(
                DiscTrainer.objective,
                params_vary=optuna_params["hyperparameters_vary"],
                optim_metric=optuna_params["optim_metric"],
                const_params=const_params,
                train_loader=train_loader,
                valid_loader=valid_loader,
            ),
            n_trials=optuna_params["n_trials"],
        )

        default_params = collect_default_params(optuna_params["hyperparameters_vary"])
        print("DEFAULT", default_params)
        best_params = study.best_params.copy()
        print("BEST", best_params)
        best_params = update_dict_params(default_params, best_params)
        best_params = update_params_with_attack_params(const_params, best_params)
        print("Best parameters are - %s", best_params)
        return DiscTrainer.initialize_with_params(**best_params)

    @staticmethod
    def objective(
        trial: Trial,
        params_vary: DictConfig,
        optim_metric: str,
        const_params: Dict,
        train_loader: DataLoader,
        valid_loader: DataLoader,
    ) -> float:
        initial_model_parameters, _ = get_optimization_dict(params_vary, trial)
        initial_model_parameters = dict(initial_model_parameters)
        initial_model_parameters = update_params_with_attack_params(
            const_params, initial_model_parameters
        )

        model = DiscTrainer.initialize_with_params(**initial_model_parameters)
        last_epoch_metrics = model.train_model(train_loader, valid_loader)
        return last_epoch_metrics[optim_metric]

    def _generate_adversarial_data(
        self, loader: DataLoader, transform=None
    ) -> DataLoader:
        X_orig = torch.tensor(loader.dataset.X)
        X_adv = self.attack.apply_attack(loader).squeeze(-1)

        assert X_orig.shape == X_adv.shape

        disc_labels_zeros = torch.zeros_like(loader.dataset.y)
        disc_labels_ones = torch.ones_like(loader.dataset.y)

        new_x = torch.concat([X_orig, X_adv], dim=0)
        new_y = torch.concat([disc_labels_zeros, disc_labels_ones], dim=0)

        dataset_class = loader.dataset.__class__
        dataset = dataset_class(new_x, new_y, transform)

        loader = DataLoader(dataset, batch_size=loader.batch_size, shuffle=True)

        return loader

    def train_model(
        self, train_loader: DataLoader, valid_loader: DataLoader, transform
    ) -> Dict[str, float]:
        if self.model.self_supervised:
            print("Training self-supervised model")
            X_train = train_loader.dataset.X.unsqueeze(-1).numpy()
            self.model.train_embedding(X_train, verbose=True)
            print("Training self-supervised part is finished")

        if self.early_stop_patience and self.early_stop_patience != "None":
            earl_stopper = EarlyStopper(self.early_stop_patience)

        metric_names = ["loss"] + self.estimator.get_metrics_names() + ['eps']
        self.dict_logging = {
            "train": {metric: [] for metric in metric_names},
            "test": {metric: [] for metric in metric_names},
        }

        fill_line = "Epoch {} train loss: {}; acc_train {}; test loss: {}; acc_test {}; f1_test {}; balance {}"

        adv_train_loader = self._generate_adversarial_data(train_loader, transform)
        adv_valid_loader = self._generate_adversarial_data(valid_loader)
        cur_eps = self.attack.eps

        for epoch in range(self.n_epochs):
            train_metrics_epoch = self._train_step(adv_train_loader)
            train_metrics_epoch = list(train_metrics_epoch) + [cur_eps]
            train_metrics_epoch = {
                met_name: met_val
                for met_name, met_val in zip(metric_names, train_metrics_epoch)
            }

            self._logging(train_metrics_epoch, epoch, mode="train")

            test_metrics_epoch = self._valid_step(adv_valid_loader)
            test_metrics_epoch = list(test_metrics_epoch) + [cur_eps]
            test_metrics_epoch = {
                met_name: met_val
                for met_name, met_val in zip(metric_names, test_metrics_epoch)
            }

            self._logging(test_metrics_epoch, epoch, mode="test")

            if epoch % self.print_every == 0:
                print_line = fill_line.format(
                    epoch + 1,
                    round(train_metrics_epoch["loss"], 3),
                    round(train_metrics_epoch["accuracy"], 3),
                    round(test_metrics_epoch["loss"], 3),
                    round(test_metrics_epoch["accuracy"], 3),
                    round(test_metrics_epoch["f1"], 3),
                    round(test_metrics_epoch["balance_pred"], 3),
                )
                print(print_line)

            if self.early_stop_patience and self.early_stop_patience != "None":
                res_early_stop = earl_stopper.early_stop(test_metrics_epoch["loss"])
                if res_early_stop:
                    break

            if self.scheduler:
                self.scheduler.step()

            if self.attack_scheduler:
                self.attack = self.attack_scheduler.step()

                if cur_eps != self.attack.eps and epoch != self.n_epochs + 1:
                    cur_eps = self.attack.eps
<<<<<<< HEAD
                    print("----- New epsilon", cur_eps)
                    adv_train_loader = self._generate_adversarial_data(
                        train_loader, transform
                    )
=======
                    print('----- New epsilon', round(cur_eps, 3))
                    adv_train_loader = self._generate_adversarial_data(train_loader, transform)
>>>>>>> 24186713
                    adv_valid_loader = self._generate_adversarial_data(valid_loader)

        return test_metrics_epoch<|MERGE_RESOLUTION|>--- conflicted
+++ resolved
@@ -520,7 +520,7 @@
         if self.early_stop_patience and self.early_stop_patience != "None":
             earl_stopper = EarlyStopper(self.early_stop_patience)
 
-        metric_names = ["loss"] + self.estimator.get_metrics_names() + ['eps']
+        metric_names = ["loss"] + self.estimator.get_metrics_names() + ["eps"]
         self.dict_logging = {
             "train": {metric: [] for metric in metric_names},
             "test": {metric: [] for metric in metric_names},
@@ -576,15 +576,10 @@
 
                 if cur_eps != self.attack.eps and epoch != self.n_epochs + 1:
                     cur_eps = self.attack.eps
-<<<<<<< HEAD
-                    print("----- New epsilon", cur_eps)
+                    print("----- New epsilon", round(cur_eps, 3))
                     adv_train_loader = self._generate_adversarial_data(
                         train_loader, transform
                     )
-=======
-                    print('----- New epsilon', round(cur_eps, 3))
-                    adv_train_loader = self._generate_adversarial_data(train_loader, transform)
->>>>>>> 24186713
                     adv_valid_loader = self._generate_adversarial_data(valid_loader)
 
         return test_metrics_epoch