--- conflicted
+++ resolved
@@ -105,14 +105,19 @@
 
     def step(self, X: torch.Tensor, y_true: torch.Tensor) -> torch.Tensor:
         loss = self.get_loss(X, y_true)
+        _ = loss
 
         reg_value = reg_disc(X, self.disc_models, self.use_sigmoid)
-<<<<<<< HEAD
-        # print(loss.item(), reg_value.item())
-=======
         #print(loss.item(), reg_value.item())
->>>>>>> 5888e33e
         loss = loss - self.alpha * reg_value
+
+        loss_grad = torch.autograd.grad(loss, X, retain_graph=True)[0]
+        reg_grad = torch.autograd.grad(reg_value, X, retain_graph=True)[0]
+        loss_grad_norm = torch.norm(loss_grad) #+ 0.0001
+        reg_grad_norm = torch.norm(reg_grad) #+ 0.0001
+        
+        # print('Class grad: ', loss_grad_norm.item(), 'Disc grad: ',  reg_grad_norm.item())
+        # print('Class loss: ', _.item(), 'Disc loss: ', reg_value.item())
 
         X_adv = self.get_adv_data(X, loss)
         return X_adv
@@ -144,19 +149,23 @@
 
     def step(self, X: torch.Tensor, y_true: torch.Tensor) -> torch.Tensor:
         loss = self.get_loss(X, y_true)
+        loss_print = loss
 
         reg_value = reg_disc(X, self.disc_models, self.use_sigmoid)
         # print(loss.item(), reg_value.item())
 
         loss_grad = torch.autograd.grad(loss, X, retain_graph=True)[0]
         reg_grad = torch.autograd.grad(reg_value, X, retain_graph=True)[0]
-        loss_grad_norm = torch.norm(loss_grad, dim=0) + 0.0001
-        reg_grad_norm = torch.norm(reg_grad, dim=0) + 0.0001
-
-        # print(loss_grad.flatten()[:3], reg_grad.flatten()[:3])
-        # print((loss_grad / loss_grad_norm).flatten()[:3], (reg_grad / reg_grad_norm).flatten()[:3])
-
-        loss_grad = loss_grad / loss_grad_norm - self.alpha * reg_grad / reg_grad_norm
+        loss_grad_norm = torch.norm(loss_grad, dim=0) + 1e-7
+        reg_grad_norm = torch.norm(reg_grad, dim=0) + 1e-7
+
+        loss_grad_normilized = loss_grad / loss_grad_norm
+        reg_grad_normilized = reg_grad / reg_grad_norm
+
+        # print('Class grad: ', loss_grad_norm.abs().mean().item(), 'Disc grad: ',  reg_grad_norm.abs().mean().item())
+        # print('Class loss: ', loss_print.item(), 'Disc loss: ', reg_value.item())
+
+        loss_grad = loss_grad_normilized - self.alpha * reg_grad_normilized
         X_adv = self.get_adv_data(X, loss_grad)
 
         return X_adv
