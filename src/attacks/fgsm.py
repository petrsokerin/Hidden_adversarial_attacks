--- conflicted
+++ resolved
@@ -229,10 +229,6 @@
         self,
         model: torch.nn.Module,
         criterion: torch.nn.Module,
-<<<<<<< HEAD
-        discriminator_criterion: torch.nn.Module,
-=======
->>>>>>> 38fca5c0
         disc_models: List[torch.nn.Module],
         estimator,
         eps: float = 0.03,
@@ -245,21 +241,6 @@
         self.disc_models = disc_models
         self.use_sigmoid = use_sigmoid
         self.is_regularized = False
-<<<<<<< HEAD
-    
-    def get_adv_data(self, X: torch.Tensor, loss: torch.Tensor, disc_loss, e=0.0001) -> torch.Tensor:
-        loss_harmonic_mean = 2 * (loss_classifier * loss_discriminator) / (loss_classifier + loss_discriminator + e)
-        grad = torch.autograd.grad(loss_harmonic_mean, X_adv)[0]
-        grad_sign = torch.sign(grad)
-        X_adv = X_adv + self.eps * grad_sign
-
-    def step(self, X: torch.Tensor, y_true: torch.Tensor) -> torch.Tensor:
-        loss_classifier = self.get_loss(X, y_true)
-        loss_discriminator = reg_disc(X, self.disc_models, self.use_sigmoid)
-        X_adv = self.get_adv_data(X, loss_classifier, loss_discriminator)
-        
-        return X_adv
-=======
 
 
     def step(self, X: torch.Tensor, y_true: torch.Tensor, e=0.0001) -> torch.Tensor:
@@ -270,5 +251,4 @@
         loss_harmonic_mean = 2 * (loss * loss_discriminator) / (loss + loss_discriminator + e)
         X_adv = self.get_adv_data(X, loss_harmonic_mean)
         
-        return X_adv
->>>>>>> 38fca5c0
+        return X_adv