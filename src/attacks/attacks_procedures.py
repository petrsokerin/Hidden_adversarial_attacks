--- conflicted
+++ resolved
@@ -6,11 +6,7 @@
 from torch.utils.data import DataLoader
 from torch import nn
 
-<<<<<<< HEAD
 # from .utils import req_grad #calculate_metrics_class_and_hiddens, build_df_aa_metrics)
-=======
-# from .utils import (req_grad, calculate_metrics_class_and_hiddens, build_df_aa_metrics)
->>>>>>> 9d9bf707
 
 
 class IterGradAttack:
