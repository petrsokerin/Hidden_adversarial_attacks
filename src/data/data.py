--- conflicted
+++ resolved
@@ -11,21 +11,15 @@
 from tsai.data.core import TSTensor
 
 
-<<<<<<< HEAD
-<<<<<<< HEAD
-def load_data(dataset:str = 'Ford_A_LSTM'):
-    if dataset == 'Ford_A':
-=======
 def load_data(dataset: str = 'Ford_A_LSTM'):
     if dataset == 'Ford_A_LSTM':
->>>>>>> e122ad3 (add s4 model and new regularizers)
         X_train, X_test, y_train, y_test = load_Ford_A()
     else:
         X_train, y_train, X_test, y_test = load_UCR(dataset)
-=======
+
+
 def load_data(dataset:str = 'FordA'):
     X_train, y_train, X_test, y_test = load_UCR(dataset)
->>>>>>> 1e3f14b7
     return X_train, y_train, X_test, y_test
 
 
@@ -165,16 +159,8 @@
         X_train = np.vstack([X_train[:, i:i + window] for i in range(n_patches)])
         X_test = np.vstack([X_test[:, i:i + window] for i in range(n_patches)])
 
-<<<<<<< HEAD
-        y_train = np.array([(int(y) + 1) // 2 for y in y_train])
-        y_test = np.array([(int(y) + 1) // 2 for y in y_test])
-
-        y_train = np.vstack([y_train.reshape(-1, 1) for i in range(n_patches)])
-        y_test = np.vstack([y_test.reshape(-1, 1) for i in range(n_patches)])
-=======
         y_train = np.concatenate([y_train for _ in range(n_patches)])
         y_test = np.concatenate([y_test for _ in range(n_patches)])
->>>>>>> 1e3f14b7
 
     X_train_tensor = torch.tensor(X_train, dtype=torch.float32)
     X_test_tensor = torch.tensor(X_test, dtype=torch.float32)
@@ -208,14 +194,9 @@
         super().__init__()
         self.X = X
         self.y = y
-<<<<<<< HEAD
-        self.window = window
-
-=======
         self.window=window
         self.transform = transform
         
->>>>>>> 1e3f14b7
     def __len__(self):
         return len(self.y)
 
