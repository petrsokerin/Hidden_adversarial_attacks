from abc import ABC, abstractmethod
from typing import Dict, List

import numpy as np
import torch
from sklearn.metrics import (
    accuracy_score,
    average_precision_score,
    f1_score,
    roc_auc_score,
)
from torch.utils.data import DataLoader

from src.data import OnlyXDataset
from src.estimation.utils import calculate_roughness


class BaseEstimator(ABC):
    def __init__(self) -> None:
        self.metrics_names = []

    @abstractmethod
    def estimate(self, y_true: np.ndarray, y_pred: np.ndarray) -> List[float]:
        return NotImplementedError("This method should be implemented by subclasses.")

    def get_metrics_names(self) -> List[str]:
        return self.metrics_names


class ClassifierEstimator(BaseEstimator):
    def __init__(self) -> None:
        self.sklearn_metrics = {
            "accuracy": accuracy_score,
            "precision": roc_auc_score,
            "recall": average_precision_score,
            "f1": f1_score,
        }
        self.metrics_names = list(self.sklearn_metrics.keys()) + [
            "balance_true",
            "balance_pred",
            "certainty",
        ]

    @staticmethod
    def balance(y):
        return np.mean(y).item()

    @staticmethod
    def uncertainty(y_pred_probs: np.ndarray) -> float:
        prob_1 = y_pred_probs
        prob_0 = 1 - prob_1
        max_prob = np.max(np.stack([prob_1, prob_0], axis=1), axis=1)

        assert max_prob.shape == y_pred_probs.shape

        return np.mean(max_prob).item()

    def estimate(
        self, y_true: np.ndarray, y_pred: np.ndarray, y_pred_probs: np.ndarray
    ) -> List[float]:
        metrics_res = []
        for _, metric_func in self.sklearn_metrics.items():
            metrics_res.append(metric_func(y_true, y_pred))

        metrics_res.append(self.balance(y_true))
        metrics_res.append(self.balance(y_pred))
        metrics_res.append(self.uncertainty(y_pred_probs))
        return metrics_res


class AttackEstimator(BaseEstimator):
    def __init__(
        self,
        disc_models: List[torch.nn.Module] = None,
        metric_effect: str = "F1",
        metric_hid: str = "PROB_HID",
        batch_size: int = None,
    ) -> None:
        self.metrics = {
            "ACC": accuracy_score,
            "ROC": roc_auc_score,
            "PR": average_precision_score,
            "F1": f1_score,
        }
        self.metric_effect = metric_effect
        self.metric_hid = metric_hid
        self.batch_size = batch_size

<<<<<<< HEAD
        self.metrics_names = list(self.metrics.keys()) + ["EFF", "L1", "ACC_CORRECT", "ACC_ORIG_ADV"]
=======
        self.metrics_names = list(self.metrics.keys()) + ["EFF", "L1", "ACC_ORIG_ADV", "ROUGHNESS", "ROUGHNESS_NORM"]
>>>>>>> 8f7e292f

        self.calculate_hid = bool(disc_models)
        if disc_models:
            self.disc_models = disc_models
            self.metrics_names += [
                "PROB_HID",
                "ACC_DISC",
                "F1_DISC",
                "ROC_AUC_DISC",
                "CONC",
                "F_EFF_CONC",
            ]

    @staticmethod
    def accuracy_correct_predicted(y_true: np.ndarray, y_pred: np.ndarray, y_pred_orig: np.ndarray):
        orig_correct_mask= y_pred_orig == y_true
        return accuracy_score(y_true[orig_correct_mask], y_pred[orig_correct_mask])


    def calculate_effectiveness(
        self, y_true: np.ndarray, y_pred: np.ndarray
    ) -> List[float]:
        metric_res = {}

        for metric_name, metric_func in self.metrics.items():
            metric_res[metric_name] = metric_func(y_true, y_pred)

        metric_res["EFF"] = 1 - metric_res[self.metric_effect]
        return metric_res

    def calculate_hid_one_model(
        self, X: torch.Tensor, disc_model: torch.nn.Module
    ) -> torch.Tensor:
        device = next(disc_model.parameters()).device
        if self.batch_size:
            loader = DataLoader(
                OnlyXDataset(X), batch_size=self.batch_size, shuffle=False
            )
            y_all_preds = torch.tensor([], device=device)
            for X_batch in loader:
                y_pred = disc_model(X_batch)
                y_all_preds = torch.concat([y_all_preds, y_pred], axis=0)
            return y_all_preds
        else:
            return disc_model(X)

    def calculate_hiddeness(self, X_orig, X_adv: np.ndarray) -> Dict[str, float]:
        model_device = next(self.disc_models[0].parameters()).device
        X_adv = torch.tensor(X_adv).to(model_device)
        X_orig = torch.tensor(X_orig).to(model_device)

        y_pred_orig_prob = np.array([])
        y_pred_adv_prob = np.array([])
        n_objects = X_orig.shape[0]
        with torch.no_grad():
            for disc_model in self.disc_models:
                disc_predictions = (
                    self.calculate_hid_one_model(X_orig, disc_model)
                    .detach()
                    .cpu()
                    .numpy()
                    .flatten()
                )
                y_pred_orig_prob = np.concatenate([y_pred_orig_prob, disc_predictions])

                disc_predictions = (
                    self.calculate_hid_one_model(X_adv, disc_model)
                    .detach()
                    .cpu()
                    .numpy()
                    .flatten()
                )
                y_pred_adv_prob = np.concatenate([y_pred_adv_prob, disc_predictions])

        y_pred_orig_prob = y_pred_orig_prob.reshape((n_objects, len(self.disc_models)))
        y_pred_adv_prob = y_pred_adv_prob.reshape((n_objects, len(self.disc_models)))
        assert y_pred_adv_prob.shape == (n_objects, len(self.disc_models))

        prob_hid = np.max(np.mean(y_pred_adv_prob, axis=0))

        y_pred_orig_prob = np.max(y_pred_orig_prob, axis=1)
        y_pred_adv_prob = np.min(y_pred_adv_prob, axis=1)

        assert len(y_pred_adv_prob) == len(X_adv)

        y_pred_prob = np.concatenate([y_pred_orig_prob, y_pred_adv_prob], axis=0)
        y_pred = np.round(y_pred_prob)
        y_true = np.concatenate(
            [np.zeros(y_pred_orig_prob.shape), np.ones(y_pred_adv_prob.shape)], axis=0
        )
        acc_disc = accuracy_score(y_true, y_pred)
        f1_disc = f1_score(y_true, y_pred)
        roc_auc_disc = roc_auc_score(y_true, y_pred_prob)

        results = {
            "PROB_HID": prob_hid,
            "ACC_DISC": acc_disc,
            "F1_DISC": f1_disc,
            "ROC_AUC_DISC": roc_auc_disc,
        }
        results["CONC"] = 1 - results[self.metric_hid]
        return results

    @staticmethod
    def calculate_l1(X_orig: np.ndarray, X_adv: np.ndarray) -> float:
        data_shape_no_ax0 = tuple(np.arange(1, len(X_adv.shape)))
        l1_vector = np.sum(np.abs(X_orig - X_adv), axis=data_shape_no_ax0)
        assert l1_vector.shape[0] == len(X_orig)
        l1 = np.mean(l1_vector)
        return l1.item()

    @staticmethod
    def calculate_f_eff_conc(effectiveness: float, concealability: float) -> float:
        return 2 * effectiveness * concealability / (effectiveness + concealability)

    def estimate(
        self,
        y_true: np.ndarray,
        y_pred: np.ndarray,
        y_pred_orig: np.ndarray,
        X_orig: np.ndarray,
        X_adv: np.ndarray,
    ) -> List[float]:
        assert y_true.shape == y_pred.shape
        assert X_orig.shape == X_adv.shape

        metrics = self.calculate_effectiveness(y_true, y_pred)

        metrics["L1"] = self.calculate_l1(X_orig, X_adv)
        metrics["ACC_ORIG_ADV"] = accuracy_score(y_pred_orig, y_pred)
<<<<<<< HEAD
        metrics['ACC_CORRECT'] =  self.accuracy_correct_predicted(y_true, y_pred, y_pred_orig)
=======
        metrics['ROUGHNESS'] = calculate_roughness(X_adv)
        metrics['ROUGHNESS_NORM'] = metrics['ROUGHNESS']/calculate_roughness(X_orig)
>>>>>>> 8f7e292f

        if self.calculate_hid:
            metric_hid = self.calculate_hiddeness(X_orig, X_adv)
            metric_hid["F_EFF_CONC"] = self.calculate_f_eff_conc(
                metrics["EFF"], metric_hid["CONC"]
            )
            metrics.update(metric_hid)

        return_order_metrics = [metrics[name] for name in self.metrics_names]
        return return_order_metrics<|MERGE_RESOLUTION|>--- conflicted
+++ resolved
@@ -86,11 +86,7 @@
         self.metric_hid = metric_hid
         self.batch_size = batch_size
 
-<<<<<<< HEAD
-        self.metrics_names = list(self.metrics.keys()) + ["EFF", "L1", "ACC_CORRECT", "ACC_ORIG_ADV"]
-=======
-        self.metrics_names = list(self.metrics.keys()) + ["EFF", "L1", "ACC_ORIG_ADV", "ROUGHNESS", "ROUGHNESS_NORM"]
->>>>>>> 8f7e292f
+        self.metrics_names = list(self.metrics.keys()) + ["EFF", "L1", "ACC_CORRECT", "ACC_ORIG_ADV", "ROUGHNESS", "ROUGHNESS_NORM"]
 
         self.calculate_hid = bool(disc_models)
         if disc_models:
@@ -221,12 +217,9 @@
 
         metrics["L1"] = self.calculate_l1(X_orig, X_adv)
         metrics["ACC_ORIG_ADV"] = accuracy_score(y_pred_orig, y_pred)
-<<<<<<< HEAD
         metrics['ACC_CORRECT'] =  self.accuracy_correct_predicted(y_true, y_pred, y_pred_orig)
-=======
         metrics['ROUGHNESS'] = calculate_roughness(X_adv)
         metrics['ROUGHNESS_NORM'] = metrics['ROUGHNESS']/calculate_roughness(X_orig)
->>>>>>> 8f7e292f
 
         if self.calculate_hid:
             metric_hid = self.calculate_hiddeness(X_orig, X_adv)
