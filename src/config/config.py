import os
import shutil
from ast import Dict

import torch

from src import attacks, estimation, models


def get_estimator(estimator_name: str, estimator_params: Dict):
    if estimator_params is None:
        estimator_params = dict()
    try:
        return getattr(estimation, estimator_name)(**estimator_params)
    except AttributeError:
        raise ValueError(f"Estimator with name {estimator_name} is not implemented")


def get_attack(attack_name: str, attack_params: Dict):
    if attack_params is None:
        attack_params = dict()
    try:
        return getattr(attacks, attack_name)(**attack_params)
    except AttributeError:
        raise ValueError(f"Attack with name {attack_name} is not implemented")


def get_model(model_name, model_params, device="cpu", path=None, train_mode=False):
    if model_params is None:
        model_params = dict()
    try:
        model = getattr(models, model_name)(**model_params)
        model = model.to(device)
        if path:
            model.load_state_dict(torch.load(path, map_location=torch.device(device)))
        model.train(train_mode)
        return model
    except AttributeError:
        raise ValueError(f"Model with name {model_name} is not implemented")


def get_criterion(criterion_name, criterion_params=None):
    if criterion_params is None:
        criterion_params = dict()
    try:
        return getattr(torch.nn, criterion_name)(**criterion_params)
    except AttributeError:
        raise ValueError(f"Criterion with name {criterion_name} is not implemented")


def get_optimizer(optimizer_name, model_params, optimizer_params=None):
    if optimizer_params is None:
        optimizer_params = dict()
    try:
        return getattr(torch.optim, optimizer_name)(model_params, **optimizer_params)
    except AttributeError:
        raise ValueError(f"Optimizer with name {optimizer_name} is not implemented")


def get_scheduler(scheduler_name, optimizer, scheduler_params=None):
    if scheduler_params is None:
        scheduler_params = dict()
    try:
        return getattr(torch.optim.lr_scheduler, scheduler_name)(
            optimizer, **scheduler_params
        )
    except AttributeError:
        raise ValueError(f"Optimizer with name {scheduler_name} is not implemented")


def save_config(path, config_load_name, config_save_name):
    if not os.path.isdir(path):
        os.makedirs(path)

    shutil.copyfile(
        f"config/{config_load_name}.yaml", path + f"/{config_save_name}.yaml"
    )


def get_disc_list(
    model_name,
    model_params,
    list_disc_params,
    device="cpu",
    path=None,
    train_mode=False,
):
    list_disc_models = list()
    for params in list_disc_params:
<<<<<<< HEAD
        disc_path = f"{path}/{params['model_name']}/{params['model_id']}.pth"
        disc = get_model(model_name, model_params, device=device, path=disc_path, train_mode=train_mode)
=======
        disc_path = f"{path}/{params['model_name']}/{params['model_id']}.pt"
        disc = get_model(
            model_name,
            model_params,
            device=device,
            path=disc_path,
            train_mode=train_mode,
        )
>>>>>>> d48b64f6
        list_disc_models.append(disc)
    return list_disc_models


# def load_disc_model(
#     disc_model: torch.nn.Module,
#     path: str,
#     model_name: str,
#     device: str = "cpu",
#     model_id: int = 0,
# ):
#     path = rf"{path}/{model_name}/{model_id}.pt"

#     disc_model = copy.deepcopy(disc_model)
#     disc_model.load_state_dict(torch.load(path, map_location=torch.device(device)))
#     disc_model.to(device)
#     disc_model.train(True)

#     return disc_model


# def load_disc_config(
#     disc_model: torch.nn.Module,
#     path: str,
#     device: str,
#     list_disc_params: List[Dict],
#     train_mode: bool = True,
# ) -> List[torch.nn.Module]:
#     list_disc_models = list()

#     for params in list_disc_params:
#         model = load_disc_model(disc_model, device=device, path=path, **params)
#         model.train(train_mode)
#         list_disc_models.append(model)

#     return list_disc_models<|MERGE_RESOLUTION|>--- conflicted
+++ resolved
@@ -87,10 +87,6 @@
 ):
     list_disc_models = list()
     for params in list_disc_params:
-<<<<<<< HEAD
-        disc_path = f"{path}/{params['model_name']}/{params['model_id']}.pth"
-        disc = get_model(model_name, model_params, device=device, path=disc_path, train_mode=train_mode)
-=======
         disc_path = f"{path}/{params['model_name']}/{params['model_id']}.pt"
         disc = get_model(
             model_name,
@@ -99,7 +95,6 @@
             path=disc_path,
             train_mode=train_mode,
         )
->>>>>>> d48b64f6
         list_disc_models.append(disc)
     return list_disc_models
 
