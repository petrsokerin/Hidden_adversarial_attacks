--- conflicted
+++ resolved
@@ -1,16 +1,9 @@
-<<<<<<< HEAD
-dataset: PowerCons
-=======
 dataset: FordA
->>>>>>> 1e3f14b7
 slice: True
 use_extra_sigmoid: True
 use_disc_check: True
 test_run: False # If true results will be not saved!!!!
-<<<<<<< HEAD
-=======
 exp_name: '_LSTM_NEW'
->>>>>>> 1e3f14b7
 
 model_name: LSTM
 model_folder: checkpoints/${dataset}/${model_name}/
@@ -24,51 +17,7 @@
   - model@disc_model: LSTM
   - model@disc_model_check: LSTM
 
-<<<<<<< HEAD
-# attack_model:
-#   _target_: src.models.LSTM_net
-#   hidden_dim: 50
-#   n_layers: 1
-#   output_dim: 1
-#   dropout: 0.0
 
-disc_model:
-  _target_: src.models.TS2VecClassifier
-  dropout: 0.3
-  device: 0
-  n_layers: 2
-
-
-disc_model_check:
-  _target_: src.models.TS2VecClassifier
-  dropout: 0.0
-  device: 0
-  n_layers: 2
-
-cuda: 'cuda'
-
-attack_type: fgsm_clip_attack
-n_iterations: 1
-all_eps: [0.0316] #[0.03, 0.07, 0.1, 0.13, 0.17] #[0.001, 0.005, 0.0316, 0.1778, 1.0 ]  #  #[0.001, 0.01, 0.05, 0.2, 1.]
-train_mode: False
-batch_size: 64
-
-alphas: [1] #[ 10, 1, 100, 0.01, 0.0001, 0.001, 0.1]
-
-disc_check_params:
-  model_id : 0
-  model_name: fgsm_clip_attack/fgsm_clip_attack_eps=0.03_nsteps=10
-
-#list_reg_model_params:
-# - model_id: 0
-#   model_name: 'fgsm_reg_attack/fgsm_reg_attack_eps=0.0316_alpha=1_nsteps=20'
-# - model_id: 0
-#   model_name: 'fgsm_reg_attack/fgsm_reg_attack_eps=0.0316_alpha=10_nsteps=50'
-# - model_id: 1
-#   model_name: 'fgsm_reg_attack/fgsm_reg_attack_eps=0.0056_alpha=1_nsteps=50'
-# - model_id: 1
-#   model_name: 'fgsm_reg_attack/fgsm_reg_attack_eps=0.0056_alpha=10_nsteps=50'
-=======
 cuda: 'cuda:1'
 
 attack_type: fgsm_disc_attack
@@ -94,12 +43,4 @@
    model_name: 'fgsm_disc_attack2_eps=0.03_alpha=10_nsteps=10'  
  - model_id: 2
    model_name: 'fgsm_disc_attack2_eps=0.03_alpha=1_nsteps=10'
- - model_id: 2
->>>>>>> 1e3f14b7
-
-
-
-
-
-
-
+ - model_id: 2