dataset: Ford_A_LSTM #GunPoint  
slice: True
save_path: checkpoints/${dataset}
test_run: True # If true results will be not saved!!!!

model_id_start: 0
model_id_finish: 5

print_every: 1

transform_data: 
- _target_: tsai.data.transforms.TSRandomResizedCrop
  magnitude: 0.1

#TS2Vec: False
defaults:
<<<<<<< HEAD
  - model: LSTM
=======
 - model: LSTM
>>>>>>> cac85b74

cuda: 'cuda:2'

batch_size: 256
lr: 0.001
step_size: 10
gamma: 0.5
n_epochs: 10<|MERGE_RESOLUTION|>--- conflicted
+++ resolved
@@ -14,11 +14,7 @@
 
 #TS2Vec: False
 defaults:
-<<<<<<< HEAD
-  - model: LSTM
-=======
  - model: LSTM
->>>>>>> cac85b74
 
 cuda: 'cuda:2'
 
