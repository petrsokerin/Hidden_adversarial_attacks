--- conflicted
+++ resolved
@@ -10,12 +10,8 @@
 from src.config import get_attack, get_criterion, get_disc_list, get_model
 from src.data import MyDataset, load_data, transform_data
 from src.estimation.estimators import AttackEstimator
-<<<<<<< HEAD
-from src.utils import save_experiment  
-=======
 from src.utils import save_attack_metrics, save_config
 
->>>>>>> 99c44f2a
 warnings.filterwarnings("ignore")
 
 CONFIG_NAME = "attack_run_config"
@@ -25,16 +21,6 @@
 def main(cfg: DictConfig):
     if cfg["test_run"]:
         print("ATTENTION!!!! Results will not be saved. Set param test_run=False")
-<<<<<<< HEAD
-=======
-    else:
-        save_config(
-            cfg["save_path"],
-            CONFIG_NAME,
-            f"config_{cfg['dataset']['name']}_{cfg['model_id_attack']}",
-        )
-
->>>>>>> 99c44f2a
     # load data
     print("Dataset", cfg["dataset"]["name"])
     X_train, y_train, X_test, y_test = load_data(cfg["dataset"]["name"])
