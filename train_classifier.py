--- conflicted
+++ resolved
@@ -47,16 +47,12 @@
         shuffle=False,
     )
 
-<<<<<<< HEAD
-    # print('N batches: ', len(train_loader))
     print('Size:', len(X_train), len(X_test))
-=======
+
     cfg['save_path'] = cfg['save_path'] + f'{instantiate(cfg.model).__class__.__name__}/'
 
->>>>>>> 1da6149e
     criterion = torch.nn.BCELoss()
     device = torch.device(cfg['cuda'] if torch.cuda.is_available() else 'cpu')
-    # print(device)
 
     for model_id in range(cfg['model_id_start'], cfg['model_id_finish']):
         print('trainig model', model_id)
