import warnings

import hydra
import torch
from hydra.utils import instantiate
from omegaconf import DictConfig
from torch.utils.data import DataLoader
from torch.utils.tensorboard import SummaryWriter
from clearml import Task

from src.data import MyDataset, load_data, transform_data
from src.training.train import Trainer
from src.utils import fix_seed, save_config, save_compiled_config

warnings.filterwarnings("ignore")

CONFIG_NAME = "train_classifier_config"
CONFIG_PATH = "config"

@hydra.main(config_path=CONFIG_PATH, config_name=CONFIG_NAME, version_base=None)
def main(cfg: DictConfig):

    # if not cfg["test_run"]:
    #     model_save_name = f'model_{cfg["model"]["name"]}_{cfg["model_id"]}_{cfg["dataset"]["name"]}'
    #     task = Task.init(
    #         project_name=cfg['clearml_project'],
    #         task_name=model_save_name,
    #         tags=[cfg["model"]["name"], cfg["dataset"]["name"]]
    #     )
    #     logger = SummaryWriter(cfg["save_path"] + "/tensorboard")
    #     save_config(cfg["save_path"], CONFIG_PATH, CONFIG_NAME, CONFIG_NAME)
    #     save_compiled_config(cfg, cfg["save_path"], model_save_name)
    # else:
    #     logger = None

    if not cfg["test_run"]:
        exp_name = cfg['exp_name'][1:] if cfg['exp_name'][0] == '_' else cfg['exp_name']
        model_save_name = f'model_{cfg["model"]["name"]}_{cfg["model_id"]}_{cfg["dataset"]["name"]}'

<<<<<<< HEAD
=======
        if cfg['author'] == '':
            raise ValueError("You need to set your name in config")

>>>>>>> 53eefb30
        if cfg['log_clearml']:
            task = Task.init(
                project_name=cfg['clearml_project'],
                task_name=model_save_name,
<<<<<<< HEAD
                tags=[cfg["model"]["name"], cfg["dataset"]["name"], exp_name]
=======
                tags=[cfg["model"]["name"], cfg["dataset"]["name"], exp_name, cfg['author']]
>>>>>>> 53eefb30
            )
        else:
            task = None
        logger = SummaryWriter(cfg["save_path"] + "/tensorboard")
        save_config(cfg["save_path"], CONFIG_PATH, CONFIG_NAME, CONFIG_NAME)
        save_compiled_config(cfg, cfg["save_path"], model_save_name)
    else:
        logger = None


    print("trainig model", cfg['model_id'])

    fix_seed(cfg['model_id'])

    augmentator = (
        [instantiate(trans) for trans in cfg["transform_data"]]
        if cfg["transform_data"]
        else None
    )

    # load data
    X_train, y_train, X_test, y_test = load_data(cfg["dataset"]['name'])
    if len(set(y_test)) > 2:
        return None
    X_train, X_test, y_train, y_test = transform_data(
        X_train,
        X_test,
        y_train,
        y_test,
        slice_data=cfg["slice"],
    )

    train_loader = DataLoader(
        MyDataset(X_train, y_train, augmentator),
        batch_size=cfg["batch_size"],
        shuffle=True,
    )

    test_loader = DataLoader(
        MyDataset(X_test, y_test),
        batch_size=cfg["batch_size"],
        shuffle=False,
    )

    device = torch.device(cfg["device"] if torch.cuda.is_available() else "cpu")

    const_params = {
        "logger": logger,
        "print_every": cfg["print_every"],
        "device": device,
        "seed": cfg['model_id'],
        "train_self_supervised": cfg['train_self_supervised']
    }
    if cfg["enable_optimization"]:
        const_params['logger'] = None
        trainer = Trainer.initialize_with_optimization(
            train_loader, test_loader, cfg["optuna_optimizer"], const_params
        )
    else:
        trainer_params = dict(cfg["training_params"])
        trainer_params.update(const_params)
        trainer = Trainer.initialize_with_params(**trainer_params)

    trainer.train_model(train_loader, test_loader)

    if not cfg["test_run"]:
        logger.close()
        trainer.save_result(cfg["save_path"], model_save_name, task)


if __name__ == "__main__":
    main()<|MERGE_RESOLUTION|>--- conflicted
+++ resolved
@@ -37,21 +37,14 @@
         exp_name = cfg['exp_name'][1:] if cfg['exp_name'][0] == '_' else cfg['exp_name']
         model_save_name = f'model_{cfg["model"]["name"]}_{cfg["model_id"]}_{cfg["dataset"]["name"]}'
 
-<<<<<<< HEAD
-=======
         if cfg['author'] == '':
             raise ValueError("You need to set your name in config")
 
->>>>>>> 53eefb30
         if cfg['log_clearml']:
             task = Task.init(
                 project_name=cfg['clearml_project'],
                 task_name=model_save_name,
-<<<<<<< HEAD
-                tags=[cfg["model"]["name"], cfg["dataset"]["name"], exp_name]
-=======
                 tags=[cfg["model"]["name"], cfg["dataset"]["name"], exp_name, cfg['author']]
->>>>>>> 53eefb30
             )
         else:
             task = None
