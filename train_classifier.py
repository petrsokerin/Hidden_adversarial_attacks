import warnings

warnings.filterwarnings('ignore')

import hydra
from hydra.utils import instantiate
from omegaconf import DictConfig

from tqdm.auto import tqdm

import torch
from torch.utils.data import DataLoader
from torch.utils.tensorboard import SummaryWriter

from src.data import load_data, transform_data, MyDataset
from src.training.train import Trainer
from src.utils import fix_seed, save_config

CONFIG_NAME = 'train_classifier_config'


@hydra.main(config_path='config', config_name=CONFIG_NAME, version_base=None)
def main(cfg: DictConfig):
    augmentator = [instantiate(trans) for trans in cfg['transform_data']] if cfg['transform_data'] else None

    # load data
    X_train, y_train, X_test, y_test = load_data(cfg['dataset'])
    if len(set(y_test)) > 2:
        return None
    X_train, X_test, y_train, y_test = transform_data(
        X_train,
        X_test,
        y_train,
        y_test,
        slice_data=cfg['slice'],
    )

    train_loader = DataLoader(
        MyDataset(X_train, y_train, augmentator),
        batch_size=cfg['batch_size'],
        shuffle=True
    )

    test_loader = DataLoader(
        MyDataset(X_test, y_test),
        batch_size=cfg['batch_size'],
        shuffle=False,
    )

    # print('N batches: ', len(train_loader))
    print('Size:', len(X_train), len(X_test))
    criterion = torch.nn.BCELoss()
    device = torch.device(cfg['cuda'] if torch.cuda.is_available() else 'cpu')
    # print(device)

    for model_id in range(cfg['model_id_start'], cfg['model_id_finish']):
        print('trainig model', model_id)
        fix_seed(model_id)

        model_name = f'model_{model_id}_{cfg["dataset"]}'

        model = instantiate(cfg.model).to(device)

        optimizer = torch.optim.Adam(model.parameters(), lr=cfg['lr'])
        scheduler = torch.optim.lr_scheduler.StepLR(optimizer, step_size=cfg['step_size'], gamma=cfg['gamma'])

        logger = SummaryWriter(cfg['save_path'] + '/tensorboard')

        trainer = Trainer(model, train_loader, test_loader, criterion, optimizer, scheduler, logger,
                          n_epochs=cfg['n_epochs'], print_every=cfg['print_every'], device=device)

        trainer.train_model()

        logger.close()

        if not cfg['test_run']:
            trainer.save_result(cfg['save_path'], model_name)
<<<<<<< HEAD

        return trainer.dict_logging


if __name__ == '__main__':
=======
            save_config(cfg['save_path'], CONFIG_NAME, CONFIG_NAME)
        
if __name__=='__main__':
>>>>>>> 676d1a40
    main()<|MERGE_RESOLUTION|>--- conflicted
+++ resolved
@@ -75,15 +75,8 @@
 
         if not cfg['test_run']:
             trainer.save_result(cfg['save_path'], model_name)
-<<<<<<< HEAD
+            save_config(cfg['save_path'], CONFIG_NAME, CONFIG_NAME)
 
-        return trainer.dict_logging
-
-
-if __name__ == '__main__':
-=======
-            save_config(cfg['save_path'], CONFIG_NAME, CONFIG_NAME)
-        
+            
 if __name__=='__main__':
->>>>>>> 676d1a40
     main()